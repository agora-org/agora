--- conflicted
+++ resolved
@@ -74,15 +74,12 @@
                   (file_name)
                 }
               }
+              " - "
+              a href=(file_name) {
+                "view in browser"
+              }
+              br;
             }
-<<<<<<< HEAD
-            " - "
-            a href=(file_name) {
-              "view in browser"
-            }
-            br;
-=======
->>>>>>> 369746ba
           }
         }
       }
