--- conflicted
+++ resolved
@@ -45,7 +45,6 @@
       .file_type()
       .is_symlink()
     {
-<<<<<<< HEAD
       let link = fs::read_link(path.as_ref()).with_context(|| Error::filesystem_io(path))?;
 
       let destination = path
@@ -58,18 +57,12 @@
       if !destination.starts_with(&self.base_directory) {
         return Err(Error::SymlinkAccess {
           path: path.display_path().to_owned(),
+          backtrace: Backtrace::new(),
         });
       }
     }
 
     if path
-=======
-      Err(Error::SymlinkAccess {
-        path: path.as_ref().to_owned(),
-        backtrace: Backtrace::new(),
-      })
-    } else if path
->>>>>>> 627c16bf
       .as_ref()
       .file_name()
       .map(|file_name| file_name.to_string_lossy().starts_with('.'))
