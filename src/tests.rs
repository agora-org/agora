<<<<<<< HEAD
use crate::{
  common::*,
  test_utils::{https_client, set_up_test_certificate, test_with_arguments, test_with_environment},
};
use guard::guard_unwrap;
use pretty_assertions::assert_eq;
use reqwest::Url;
=======
use {
  crate::{
    common::*,
    test_utils::{
      assert_contains, https_client, set_up_test_certificate, test_with_arguments,
      test_with_environment,
    },
  },
  guard::guard_unwrap,
  pretty_assertions::assert_eq,
  reqwest::Url,
  std::net::TcpListener,
};
>>>>>>> 01a03e01

#[cfg(feature = "slow-tests")]
mod browser_tests;
#[cfg(feature = "slow-tests")]
mod slow_tests;

async fn get(url: &Url) -> reqwest::Response {
  let response = reqwest::get(url.clone()).await.unwrap();
  assert_eq!(response.status(), StatusCode::OK);
  response
}

async fn text(url: &Url) -> String {
  get(url).await.text().await.unwrap()
}

fn symlink(contents: impl AsRef<Path>, link: impl AsRef<Path>) {
  #[cfg(unix)]
  std::os::unix::fs::symlink(contents, link).unwrap();
  #[cfg(windows)]
  {
    let target = link.as_ref().parent().unwrap().join(&contents);
    if target.is_dir() {
      std::os::windows::fs::symlink_dir(contents, link).unwrap();
    } else if target.is_file() {
      std::os::windows::fs::symlink_file(contents, link).unwrap();
    } else {
      panic!(
        "unsupported file type for paths: contents: `{}`, link: `{}`",
        contents.as_ref().display(),
        link.as_ref().display(),
      );
    }
  }
}

#[test]
fn serves_https_requests_with_cert_from_cache_directory() {
  let (certificate_cache, root_certificate) = set_up_test_certificate();

  test_with_arguments(
    &[
      "--acme-cache-directory",
      certificate_cache.path().to_str().unwrap(),
      "--https-port=0",
      "--acme-domain=localhost",
    ],
    |context| async move {
      context.write("file", "encrypted content");
      let client = https_client(&context, root_certificate).await;
      let response = client
        .get(context.https_files_url().join("file").unwrap())
        .send()
        .await
        .unwrap();
      let body = response.text().await.unwrap();
      assert_eq!(body, "encrypted content");
    },
  );
}

#[test]
fn redirects_requests_from_port_80_to_443() {
  let (certificate_cache, root_certificate) = set_up_test_certificate();

  test_with_arguments(
    &[
      "--acme-cache-directory",
      certificate_cache.path().to_str().unwrap(),
      "--https-port=0",
      "--https-redirect-port=0",
      "--acme-domain=localhost",
    ],
    |context| async move {
      context.write("file", "encrypted content");
      let client = https_client(&context, root_certificate).await;
      let response = client
        .get(format!(
          "http://localhost:{}/files/file",
          context.https_redirect_port()
        ))
        .send()
        .await
        .unwrap();
      assert!(response.url().to_string().starts_with("https:"));
      let body = response.text().await.unwrap();
      assert_eq!(body, "encrypted content");
    },
  );
}<|MERGE_RESOLUTION|>--- conflicted
+++ resolved
@@ -1,12 +1,3 @@
-<<<<<<< HEAD
-use crate::{
-  common::*,
-  test_utils::{https_client, set_up_test_certificate, test_with_arguments, test_with_environment},
-};
-use guard::guard_unwrap;
-use pretty_assertions::assert_eq;
-use reqwest::Url;
-=======
 use {
   crate::{
     common::*,
@@ -20,7 +11,6 @@
   reqwest::Url,
   std::net::TcpListener,
 };
->>>>>>> 01a03e01
 
 #[cfg(feature = "slow-tests")]
 mod browser_tests;
