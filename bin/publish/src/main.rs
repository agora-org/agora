--- conflicted
+++ resolved
@@ -47,21 +47,6 @@
     .unwrap()
     .version;
 
-<<<<<<< HEAD
-  if arguments.publish_agora_lnd_client {
-    (
-      "cargo",
-      "publish",
-      "--dry-run",
-      CurrentDir("agora-lnd-client"),
-    )
-      .run();
-  }
-
-  ("cargo", "publish", "--dry-run").run();
-
-=======
->>>>>>> 2ace65cb
   (
     "git",
     "tag",
